--- conflicted
+++ resolved
@@ -186,13 +186,8 @@
         # candidates = (108, 100)
         #turn into single tensor
         candidates = torch.stack(candidates)
-<<<<<<< HEAD
-        candidates = candidates.view(len(samples), 1, -1)
-        # candistaes = (100, 1, 108)
-=======
         candidates = candidates.view(len(samples), 1, -1).to(self.device)
 
->>>>>>> e46c4339
         return candidates
     
     def make_cost_utility(self):
