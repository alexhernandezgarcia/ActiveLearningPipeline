import os
import torch
import torch.nn.functional as F
from abc import abstractmethod
from torch.nn.utils.rnn import pad_sequence
import numpy as np


"""
ACQUISITION WRAPPER
"""


class AcquisitionFunction:
    def __init__(self, config, proxy):
        self.config = config
        self.proxy = proxy.proxy

        self.init_acquisition()

    def init_acquisition(self):
        # so far, only proxy acquisition function has been implemented, only add new acquisition class inheriting from AcquisitionFunctionBase to innovate
        if self.config.acquisition.main.lower() == "proxy":
            self.acq = AcquisitionFunctionProxy(self.config, self.proxy)
        elif self.config.acquisition.main.lower() == "oracle":
            self.acq = AcquisitionFunctionOracle(self.config, self.proxy)
        elif self.config.acquisition.main.lower() == "ucb":
            self.acq = AcquisitionFunctionUCB(self.config, self.proxy)
        elif self.config.acquisition.main.lower() == "ei":
            self.acq = AcquisitionFunctionEI(self.config, self.proxy)
        else:
            raise NotImplementedError

    def get_reward(self, inputs_af_base):
        outputs = self.acq.get_reward_batch(inputs_af_base)
        return outputs


"""
BASE CLASS FOR ACQUISITION
"""


class AcquisitionFunctionBase:
    """
    Cf Oracle class : generic AF class which calls the right AF sub_class
    """

    @abstractmethod
    def __init__(self, config, proxy):
        self.config = config
        self.proxy = proxy
        self.device = self.config.device

        # the specific class of the exact AF is instantiated here

    @abstractmethod
    def load_best_proxy(self):
        """
        In case, loads the latest version of the proxy (no need normally)
        """
        if os.path.exists(self.config.path.model_proxy):
            self.proxy.load_model(self.config.path.model_proxy)

        else:
            raise FileNotFoundError

    @abstractmethod
    def get_reward_batch(self, inputs_af_base):
        """
        Args:
            inputs_af_base: list of arrays
        Returns:
            tensor of outputs
        Function:
            calls the get_reward method of the appropriate Acquisition Class (MI, EI, UCB, Proxy, Oracle etc)
        """
        pass


"""
SUBCLASS SPECIFIC ACQUISITION
"""


class AcquisitionFunctionProxy(AcquisitionFunctionBase):
    def __init__(self, config, proxy):
        super().__init__(config, proxy)

    def load_best_proxy(self):
        super().load_best_proxy()

    def get_reward_batch(self, inputs_af_base):  # inputs_af = list of ...
        super().get_reward_batch(inputs_af_base)

        inputs_af = list(map(torch.tensor, inputs_af_base))
        input_afs_lens = list(map(len, inputs_af_base))
        inputs = pad_sequence(inputs_af, batch_first=True, padding_value=0.0)

        self.load_best_proxy()
        self.proxy.model.train()
        with torch.no_grad():
            outputs = self.proxy.model(inputs, input_afs_lens, None)
        return outputs


class AcquisitionFunctionOracle(AcquisitionFunctionBase):
    def __init__(self, config, proxy):
        super().__init__(config, proxy)

    def get_reward_batch(self, inputs_af_base):
        super().get_reward_batch(inputs_af_base)
        outputs = self.proxy.get_score(inputs_af_base)
        return torch.FloatTensor(outputs)


class AcquisitionFunctionUCB(AcquisitionFunctionBase):
    def __init__(self, config, proxy):
        super().__init__(config, proxy)

    def load_best_proxy(self):
        super().load_best_proxy()

    def get_reward_batch(self, inputs_af_base):  # inputs_af = list of ...
        super().get_reward_batch(inputs_af_base)

        inputs_af = list(map(torch.tensor, inputs_af_base))
        input_afs_lens = list(map(len, inputs_af_base))
        inputs = pad_sequence(inputs_af, batch_first=True, padding_value=0.0)

        self.load_best_proxy()
        self.proxy.model.train()
        with torch.no_grad():
            outputs = (
                torch.hstack([self.proxy.model(inputs, input_afs_lens, None)])
                .cpu()
                .detach()
                .numpy()
            )

        mean = np.mean(outputs, axis=1)
        std = np.std(outputs, axis=1)
        score = mean + self.config.acquisition.ucb.kappa * std
        score = torch.Tensor(score)
        score = score.unsqueeze(1)
        return score


class AcquisitionFunctionEI(AcquisitionFunctionBase):
    def __init__(self, config, proxy):
        super().__init__(config, proxy)

    def load_best_proxy(self):
        super().load_best_proxy()

    def getMinF(self, inputs, input_len, mask):
        # inputs = torch.Tensor(inputs).to(self.config.device)
<<<<<<< HEAD

        if self.config.proxy.model.lower() == "mlp":
            outputs = self.proxy.model(inputs).cpu().detach().numpy()
        elif self.config.proxy.model.lower() == "lstm":
            outputs = self.proxy.model(inputs, input_len).cpu().detach().numpy()
        elif self.config.proxy.model.lower() == "transformer":
            outputs = self.proxy.model(inputs, None).cpu().detach().numpy()

=======
        outputs = self.proxy.model(inputs, input_len, mask).cpu().detach().numpy()
>>>>>>> 5d987df5
        self.best_f = np.percentile(outputs, self.config.acquisition.ei.max_percentile)

    def get_reward_batch(self, inputs_af_base):  # inputs_af = list of ...
        super().get_reward_batch(inputs_af_base)
        inputs_af = list(map(torch.tensor, inputs_af_base))
        input_afs_lens = list(map(len, inputs_af_base))
        inputs = pad_sequence(inputs_af, batch_first=True, padding_value=0.0)

        self.getMinF(inputs, input_afs_lens, None)

        self.load_best_proxy()
        self.proxy.model.train()
        with torch.no_grad():
            outputs = (
                torch.hstack([self.proxy.model(inputs, input_afs_lens, None)])
                .cpu()
                .detach()
                .numpy()
            )
        mean = np.mean(outputs, axis=1)
        std = np.std(outputs, axis=1)
        mean, std = torch.from_numpy(mean), torch.from_numpy(std)
        u = (mean - self.best_f) / (std + 1e-4)
        normal = torch.distributions.Normal(torch.zeros_like(u), torch.ones_like(u))
        ucdf = normal.cdf(u)
        updf = torch.exp(normal.log_prob(u))
        ei = std * (updf + u * ucdf)
        ei = ei.cpu().detach()
        return ei<|MERGE_RESOLUTION|>--- conflicted
+++ resolved
@@ -155,18 +155,7 @@
 
     def getMinF(self, inputs, input_len, mask):
         # inputs = torch.Tensor(inputs).to(self.config.device)
-<<<<<<< HEAD
-
-        if self.config.proxy.model.lower() == "mlp":
-            outputs = self.proxy.model(inputs).cpu().detach().numpy()
-        elif self.config.proxy.model.lower() == "lstm":
-            outputs = self.proxy.model(inputs, input_len).cpu().detach().numpy()
-        elif self.config.proxy.model.lower() == "transformer":
-            outputs = self.proxy.model(inputs, None).cpu().detach().numpy()
-
-=======
         outputs = self.proxy.model(inputs, input_len, mask).cpu().detach().numpy()
->>>>>>> 5d987df5
         self.best_f = np.percentile(outputs, self.config.acquisition.ei.max_percentile)
 
     def get_reward_batch(self, inputs_af_base):  # inputs_af = list of ...
