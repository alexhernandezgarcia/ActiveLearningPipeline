--- conflicted
+++ resolved
@@ -22,15 +22,12 @@
         # so far, only proxy acquisition function has been implemented, only add new acquisition class inheriting from AcquisitionFunctionBase to innovate
         if self.config.acquisition.main.lower() == "proxy":
             self.acq = AcquisitionFunctionProxy(self.config, self.proxy)
-<<<<<<< HEAD
         elif self.config.acquisition.main == "oracle":
             self.acq = AcquisitionFunctionOracle(self.config, self.proxy)
-=======
         elif self.config.acquisition.main.lower() == "ucb":
             self.acq = AcquisitionFunctionUCB(self.config, self.proxy)
         elif self.config.acquisition.main.lower() == "ei":
             self.acq = AcquisitionFunctionEI(self.config, self.proxy)
->>>>>>> 4b71affc
         else:
             raise NotImplementedError
 
@@ -103,14 +100,7 @@
         self.load_best_proxy()
         self.proxy.model.train()
         with torch.no_grad():
-<<<<<<< HEAD
-            if self.config.proxy.model.lower() == "mlp":
-                outputs = self.proxy.model(inputs)
-            elif self.config.proxy.model.lower() == "lstm":
-                outputs = self.proxy.model(inputs, input_afs_lens)
-            elif self.config.proxy.model.lower() == "transformer":
-                outputs = self.proxy.model(inputs, None)
-
+            outputs = self.proxy.model(inputs, input_afs_lens, None)
         return outputs
 
 
@@ -121,11 +111,7 @@
     def get_reward_batch(self, inputs_af_base):
         super().get_reward_batch(inputs_af_base)
         outputs = self.proxy.get_score(inputs_af_base)
-
         return torch.FloatTensor(outputs)
-=======
-            outputs = self.proxy.model(inputs, input_afs_lens, None)
-        return outputs
 
 
 class AcquisitionFunctionUCB(AcquisitionFunctionBase):
@@ -205,5 +191,4 @@
         updf = torch.exp(normal.log_prob(u))
         ei = std * (updf + u * ucdf)
         ei = ei.cpu().detach()
-        return ei
->>>>>>> 4b71affc
+        return ei