"""
This code implements an active learning protocol for global minimization of some function

# TODO
==> incorporate gFlowNet
    -> training and sampling print statements
        => sample quality e.g., diversity, span, best scores averages, whatever
        -> print flag on gflownet convergence - epoch limit OR loss convergence
    -> iteratively resample gflownet to remove duplicates until desired sample number is reached
    -> merge gflownet oracles with standard oracle class
==> RL training and testing
==> comet for key outputs (reward, toy score)

low priority /long term
==> consider augment binary distance metric with multi-base motifs - or keep current setup (minimum single mutations)
==> check that relevant params (ensemble size) are properly overwritten when picking up old jobs
==> augmentation regularization
==> maybe print outputs at the end of each iteration as a lovely table
==> add detection for oracle.initializeDataset for if the requested number of samples is a significant fraction of the total sample space - may be faster to return full space or large fraction of all permutations

known issues
==> mp.pool parallelism often fails on linux

"""
print("Imports...", end="")
import sys
from argparse import ArgumentParser
from comet_ml import Experiment
import activeLearner
from utils import *
import time
import warnings

warnings.filterwarnings("ignore", category=RuntimeWarning)  # annoying numpy error


def add_args(parser):
    """
    Adds command-line arguments to parser

    Returns:
        argparse.Namespace: the parsed arguments
    """
    args2config = {}
    # YAML config
    parser.add_argument(
        "-y",
        "--yaml_config",
        default=None,
        type=str,
        help="YAML configuration file",
    )
    args2config.update({"yaml_config": ["yaml_config"]})
    # General
    parser.add_argument(
        "--test_mode",
        action="store_true",
        default=False,
        help="Set parameters for a quick test run",
    )
    args2config.update({"test_mode": ["test_mode"]})
    parser.add_argument("--debug", action="store_true", default=False)
    args2config.update({"debug": ["debug"]})
    parser.add_argument("--no_debug", action="store_false", dest="debug", default=False)
    args2config.update({"no_debug": ["debug"]})
    parser.add_argument("--run_num", type=int, default=0, help="Experiment ID")
    args2config.update({"run_num": ["run_num"]})
    parser.add_argument(
        "--explicit_run_enumeration",
        action="store_true",
        default=False,
        help="If True, the next run be fresh, in directory 'run%d'%run_num; if False, regular behaviour. Note: only use this on fresh runs",
    )
    args2config.update({"explicit_run_enumeration": ["explicit_run_enumeration"]})
    parser.add_argument("--comet_project", default=None, type=str)
    args2config.update({"comet_project": ["comet_project"]})
    # Seeds
    parser.add_argument(
        "--sampler_seed",
        type=int,
        default=0,
        help="Seed for MCMC modelling (each set of gammas gets a different seed)",
    )
    args2config.update({"sampler_seed": ["seeds", "sampler"]})
    parser.add_argument(
        "--model_seed",
        type=int,
        default=0,
        help="seed used for model ensemble (each model gets a different seed)",
    )
    args2config.update({"model_seed": ["seeds", "model"]})
    parser.add_argument(
        "--dataset_seed",
        type=int,
        default=0,
        help="if we are using a toy dataset, it may take a specific seed",
    )
    args2config.update({"dataset_seed": ["seeds", "dataset"]})
    parser.add_argument(
        "--toy_oracle_seed",
        type=int,
        default=0,
        help="if we are using a toy dataset, it may take a specific seed",
    )
    args2config.update({"toy_oracle_seed": ["seeds", "toy_oracle"]})
    parser.add_argument(
        "--machine",
        type=str,
        default="local",
        help="'local' or 'cluster' (assumed linux env)",
    )
    args2config.update({"machine": ["machine"]})
    parser.add_argument("--device", default="cuda", type=str, help="'cuda' or 'cpu'")
    args2config.update({"device": ["device"]})
    parser.add_argument("--workdir", type=str, default=None, help="Working directory")
    args2config.update({"workdir": ["workdir"]})
    # Dataset
    parser.add_argument("--dataset", type=str, default="linear") # 'linear' 'potts' 'nupack energy' 'nupack pairs' 'nupack pins'
    args2config.update({"dataset": ["dataset", "oracle"]})
    parser.add_argument(
        "--dataset_type",
        type=str,
        default="toy",
        help="Toy oracle is very fast to sample",
    )
    args2config.update({"dataset_type": ["dataset", "type"]})
    parser.add_argument(
        "--init_dataset_length",
        type=int,
        default=int(1e2),
        help="number of items in the initial (toy) dataset",
    )
    args2config.update({"init_dataset_length": ["dataset", "init_length"]})
    parser.add_argument(
        "--dict_size",
        type=int,
        default=4,
        help="number of possible choices per-state, e.g., [0,1] would be two, [1,2,3,4] (representing ATGC) would be 4 - with variable length, 0's are added for padding",
    )
    args2config.update({"dict_size": ["dataset", "dict_size"]})
    parser.add_argument(
        "--fixed_sample_length",
        dest="variable_sample_length",
        action="store_false",
        default=True,
        help="models will sample within ranges set below",
    )
    args2config.update({"variable_sample_length": ["dataset", "variable_length"]})
    parser.add_argument("--min_sample_length", type=int, default=10)
    args2config.update({"min_sample_length": ["dataset", "min_length"]})
    parser.add_argument("--max_sample_length", type=int, default=40)
    args2config.update({"max_sample_length": ["dataset", "max_length"]})
    parser.add_argument(
        "--sample_tasks",
        type=int,
        default=1,
        help="WIP unfinished for multi-task training - how many outputs per oracle? (only nupack currently  setup for > 1 output)",
    )
    args2config.update({"sample_tasks": ["dataset", "sample_tasks"]})
    # AL
    parser.add_argument(
        "--sample_method",
        type=str,
        default="gflownet",
        help="'mcmc', 'gflownet', 'random'",
    )
    args2config.update({"sample_method": ["al", "sample_method"]})
    parser.add_argument(
        "--query_mode",
        type=str,
        default="learned",
        help="'random', 'energy', 'uncertainty', 'heuristic', 'learned' # different modes for query construction",
    )
    args2config.update({"query_mode": ["al", "query_mode"]})
    parser.add_argument(
        "--pipeline_iterations",
        type=int,
        default=1,
        help="number of cycles with the oracle",
    )
    args2config.update({"pipeline_iterations": ["al", "n_iter"]})
    parser.add_argument(
        "--query_selection",
        type=str,
        default="clustering",
        help="agglomerative 'clustering', 'cutoff' or strictly 'argmin' based query construction",
    )
    args2config.update({"query_selection": ["al", "query_selection"]})
    parser.add_argument(
        "--minima_dist_cutoff",
        type=float,
        default=0.25,
        help="minimum distance (normalized, binary) between distinct minima or between clusters in agglomerative clustering OR 'cutoff' batch selection",
    )
    args2config.update({"minima_dist_cutoff": ["al", "minima_dist_cutoff"]})
    parser.add_argument(
        "--queries_per_iter",
        type=int,
        default=100,
        help="maximum number of questions we can ask the oracle per cycle",
    )
    args2config.update({"queries_per_iter": ["al", "queries_per_iter"]})
    parser.add_argument(
        "--mode",
        type=str,
        default="training",
        help="'training'  'evaluation' 'initialize' - only training currently useful",
    )
    args2config.update({"mode": ["al", "mode"]})
    parser.add_argument("--q_network_width", type=int, default=10)
    args2config.update({"q_network_width": ["al", "q_network_width"]})
    parser.add_argument(
        "--agent_buffer_size",
        type=int,
        default=10000,
        help="RL agent buffer size",
    )
    args2config.update({"agent_buffer_size": ["al", "buffer_size"]})
    parser.add_argument(
        "--episodes",
        type=int,
        default=1,
        help="RL episodes (runs of the full AL pipeline)",
    )
    args2config.update({"episodes": ["al", "episodes"]})
    parser.add_argument(
        "--action_state_size",
        type=int,
        default=1,
        help="number of actions RL agent can choose from",
    )
    args2config.update({"action_state_size": ["al", "action_state_size"]})
    parser.add_argument("--hyperparams_learning", action="store_true")
    args2config.update({"hyperparams_learning": ["al", "hyperparams_learning"]})
    parser.add_argument(
        "--tags_al", nargs="*", help="Comet.ml tags", default=[], type=str
    )
    args2config.update({"tags_al": ["al", "comet", "tags"]})
    # Querier
    parser.add_argument(
        "--model_state_size",
        type=int,
        default=30,
        help="number of selected datapoints of model evaluations",
    )
    args2config.update({"model_state_size": ["querier", "model_state_size"]})
    parser.add_argument(
        "--qmodel_opt", type=str, default="SGD", help="optimizer for q-network"
    )
    args2config.update({"qmodel_opt": ["querier", "opt"]})
    parser.add_argument(
        "--qmodel_momentum", type=float, default=0.95, help="momentum for q-network"
    )
    args2config.update({"qmodel_momentum": ["querier", "momentum"]})
    parser.add_argument(
        "--qmodel_preload_path",
        type=str,
        default=None,
        help="location of pre-trained qmodel",
    )
    args2config.update({"qmodel_preload_path": ["querier", "model_ckpt"]})

    # GFlowNet
    parser.add_argument(
        "--gflownet_device", default="cpu", type=str, help="'cuda' or 'cpu'"
    )
    args2config.update({"gflownet_device": ["gflownet", "device"]})
    parser.add_argument("--gflownet_model_ckpt", default=None, type=str)
    args2config.update({"gflownet_model_ckpt": ["gflownet", "model_ckpt"]})
    parser.add_argument("--gflownet_ckpt_period", default=None, type=int)
    args2config.update({"gflownet_ckpt_period": ["gflownet", "ckpt_period"]})
    parser.add_argument("--gflownet_progress", action="store_true")
    args2config.update({"gflownet_progress": ["gflownet", "progress"]})
    parser.add_argument(
        "--gflownet_learning_rate", default=1e-4, help="Learning rate", type=float
    )
    parser.add_argument("--gflownet_min_word_len", default=1, type=int)
    args2config.update({"gflownet_min_word_len": ["gflownet", "min_word_len"]})
    parser.add_argument("--gflownet_max_word_len", default=1, type=int)
    args2config.update({"gflownet_max_word_len": ["gflownet", "max_word_len"]})
    args2config.update({"gflownet_learning_rate": ["gflownet", "learning_rate"]})
    parser.add_argument("--gflownet_opt", default="adam", type=str)
    args2config.update({"gflownet_opt": ["gflownet", "opt"]})
    parser.add_argument(
        "--reward_beta_init",
        default=1,
        type=float,
        help="Initial beta for exponential reward scaling",
    )
    args2config.update({"reward_beta_init": ["gflownet", "reward_beta_init"]})
    parser.add_argument(
        "--reward_max",
        default=1e6,
        type=float,
        help="Max reward to prevent numerical issues",
    )
    args2config.update({"reward_max": ["gflownet", "reward_max"]})
    parser.add_argument(
        "--reward_beta_mult",
        default=1.25,
        type=float,
        help="Multiplier for rescaling beta during training",
    )
    args2config.update({"reward_beta_mult": ["gflownet", "reward_beta_mult"]})
    parser.add_argument(
        "--reward_beta_period",
        default=-1,
        type=float,
        help="Period (number of iterations) for beta rescaling",
    )
    args2config.update({"reward_beta_period": ["gflownet", "reward_beta_period"]})
    parser.add_argument("--adam_beta1", default=0.9, type=float)
    args2config.update({"adam_beta1": ["gflownet", "adam_beta1"]})
    parser.add_argument("--adam_beta2", default=0.999, type=float)
    args2config.update({"adam_beta2": ["gflownet", "adam_beta2"]})
    parser.add_argument("--gflownet_momentum", default=0.9, type=float)
    args2config.update({"gflownet_momentum": ["gflownet", "momentum"]})
    parser.add_argument(
        "--gflownet_mbsize", default=16, help="Minibatch size", type=int
    )
    args2config.update({"gflownet_mbsize": ["gflownet", "mbsize"]})
    parser.add_argument("--train_to_sample_ratio", default=1, type=float)
    args2config.update({"train_to_sample_ratio": ["gflownet", "train_to_sample_ratio"]})
    parser.add_argument("--gflownet_n_hid", default=256, type=int)
    args2config.update({"gflownet_n_hid": ["gflownet", "n_hid"]})
    parser.add_argument("--gflownet_n_layers", default=2, type=int)
    args2config.update({"gflownet_n_layers": ["gflownet", "n_layers"]})
    parser.add_argument(
        "--gflownet_n_iter", default=20000, type=int, help="gflownet training steps"
    )
    args2config.update({"gflownet_n_iter": ["gflownet", "n_iter"]})
    parser.add_argument(
        "--num_empirical_loss",
        default=200000,
        type=int,
        help="Number of samples used to compute the empirical distribution loss",
    )
    args2config.update({"num_empirical_loss": ["gflownet", "num_empirical_loss"]})
    parser.add_argument(
        "--no_batch_reward",
        dest="batch_reward",
        action="store_false",
        default=True,
        help="If True, compute rewards after batch is formed",
    )
    parser.add_argument(
        "--gflownet_n_samples",
        type=int,
        default=10000,
        help="Sequences to sample from GFLowNet",
    )
    args2config.update({"gflownet_n_samples": ["gflownet", "n_samples"]})
    args2config.update({"batch_reward": ["gflownet", "batch_reward"]})
    parser.add_argument("--bootstrap_tau", default=0.0, type=float)
    args2config.update({"bootstrap_tau": ["gflownet", "bootstrap_tau"]})
    parser.add_argument("--clip_grad_norm", default=0.0, type=float)
    args2config.update({"clip_grad_norm": ["gflownet", "clip_grad_norm"]})
<<<<<<< HEAD
    parser.add_argument("--random_action_prob", default=0.0, type=float)
    args2config.update({"random_action_prob": ["gflownet", "random_action_prob"]})
    parser.add_argument("--comet_project", default=None, type=str)
    args2config.update({"comet_project": ["gflownet", "comet", "project"]})
=======
>>>>>>> 6042b953
    parser.add_argument(
        "--tags_gfn", nargs="*", help="Comet.ml tags", default=[], type=str
    )
    args2config.update({"tags_gfn": ["gflownet", "comet", "tags"]})
    parser.add_argument("--gflownet_annealing", action="store_true")
    args2config.update({"gflownet_annealing": ["gflownet", "annealing"]})
    parser.add_argument(
        "--gflownet_annealing_samples",
        type=int,
        default=1000,
        help="number of init configs for post sample annealing",
    )
    args2config.update(
        {"gflownet_annealing_samples": ["gflownet", "post_annealing_samples"]}
    )
    parser.add_argument(
        "--gflownet_post_annealing_time",
        type=int,
        default=1000,
        help="number MCMC steps for post sample annealing",
    )
    args2config.update(
        {"gflownet_post_annealing_time": ["gflownet", "post_annealing_time"]}
    )
    # Proxy model
    parser.add_argument(
        "--proxy_model_type",
        type=str,
        default="mlp",
        help="type of proxy model - mlp or transformer",
    )
    args2config.update({"proxy_model_type": ["proxy", "model_type"]})
    parser.add_argument(
        "--training_parallelism",
        action="store_true",
        default=False,
        help="fast enough on GPU without paralellism - True doesn't always work on linux",
    )
    args2config.update({"training_parallelism": ["proxy", "training_parallelism"]})
    parser.add_argument(
        "--proxy_model_ensemble_size",
        type=int,
        default=10,
        help="number of models in the ensemble",
    )
    args2config.update({"proxy_model_ensemble_size": ["proxy", "ensemble_size"]})
    parser.add_argument(
        "--proxy_model_width",
        type=int,
        default=256,
        help="number of neurons per proxy NN layer",
    )
    args2config.update({"proxy_model_width": ["proxy", "width"]})
    parser.add_argument(
        "--proxy_model_layers",
        type=int,
        default=2,
        help="number of layers in NN proxy models (transformer encoder layers OR MLP layers)",
    )
    args2config.update({"proxy_model_layers": ["proxy", "n_layers"]})
    parser.add_argument("--proxy_training_batch_size", type=int, default=10)
    args2config.update({"proxy_training_batch_size": ["proxy", "mbsize"]})
    parser.add_argument("--proxy_max_epochs", type=int, default=200)
    args2config.update({"proxy_max_epochs": ["proxy", "max_epochs"]})
    parser.add_argument(
        "--proxy_no_shuffle_dataset",
        dest="proxy_shuffle_dataset",
        action="store_false",
        default=True,
        help="give each model in the ensemble a uniquely shuffled dataset",
    )
    args2config.update({"proxy_shuffle_dataset": ["proxy", "shuffle_dataset"]})
    # MCMC
    parser.add_argument(
        "--mcmc_sampling_time",
        type=int,
        default=int(1e4),
        help="at least 1e4 is recommended for convergence",
    )
    args2config.update({"mcmc_sampling_time": ["mcmc", "sampling_time"]})
    parser.add_argument(
        "--mcmc_num_samplers",
        type=int,
        default=40,
        help="minimum number of gammas over which to search for each sampler (if doing in parallel, we may do more if we have more CPUs than this)",
    )
    args2config.update({"mcmc_num_samplers": ["mcmc", "num_samplers"]})
    parser.add_argument("--stun_min_gamma", type=float, default=-3)
    args2config.update({"stun_min_gamma": ["mcmc", "stun_min_gamma"]})
    parser.add_argument("--stun_max_gamma", type=float, default=1)
    args2config.update({"stun_max_gamma": ["mcmc", "stun_max_gamma"]})
    return parser, args2config


def process_config(config):
    # Normalize seeds
    config.seeds.model = config.seeds.model % 10
    config.seeds.dataset = config.seeds.dataset % 10
    config.seeds.toy_oracle = config.seeds.toy_oracle % 10
    config.seeds.sampler = config.seeds.sampler % 10
    # Evaluation mode
    if config.al.mode == "evaluation":
        config.al.pipeline_iterations = 1
    # Test mode
    if config.test_mode:
        config.gflownet.n_train_steps = 100
        config.al.pipeline_iterations = 3
        config.dataset.init_length = 100
        config.al.queries_per_iter = 100
        config.mcmc.sampling_time = int(1e3)
        config.mcmc.num_samplers = 2
        config.proxy.ensemble_size = 2
        config.proxy.max_epochs = 5
        config.proxy.width = 12
        config.proxy.n_layers = 1  # for cluster batching
        config.proxy.mbsize = 10  # model training batch size
        config.dataset.min_length, config.dataset.max_length = [
            10,
            20,
        ]
        config.dataset.dict_size = 4
    # GFlowNet
    config.gflownet.horizon = config.dataset.max_length
    config.gflownet.nalphabet = config.dataset.dict_size
    config.gflownet.func = config.dataset.oracle
    # Comet: same project for AL and GFlowNet
    if config.comet_project:
        config.gflownet.comet.project = config.comet_project
        config.al.comet.project = config.comet_project
    # Paths
    if not config.workdir and config.machine == "cluster":
        config.workdir = "/home/kilgourm/scratch/learnerruns"
    elif not config.workdir and config.machine == "local":
        config.workdir = (
            '/home/mkilgour/learnerruns'#"C:/Users\mikem\Desktop/activeLearningRuns"  #
        )
    return config


if __name__ == "__main__":
    # Handle command line arguments and configuration
    parser = ArgumentParser()
    _, override_args = parser.parse_known_args()
    parser, args2config = add_args(parser)
    args = parser.parse_args()
    config = get_config(args, override_args, args2config)
    config = process_config(config)
    #     print("Args:\n" + "\n".join([f"    {k:20}: {v}" for k, v in vars(config).items()]))
    # TODO: save final config in workdir
    al = activeLearner.ActiveLearning(config)
    if config.al.mode == "initalize":
        printRecord("Initialized!")
    elif config.al.mode == "training":
        al.runPipeline()
    elif config.al.mode == "deploy":
        al.runPipeline()
    elif config.al.mode == "test_rl":
        al.agent.train_from_file()
    elif config.al.mode == "evaluation":
        ValueError(
            "No function for this! Write a function to load torch models and evaluate inputs."
        )<|MERGE_RESOLUTION|>--- conflicted
+++ resolved
@@ -355,13 +355,10 @@
     args2config.update({"bootstrap_tau": ["gflownet", "bootstrap_tau"]})
     parser.add_argument("--clip_grad_norm", default=0.0, type=float)
     args2config.update({"clip_grad_norm": ["gflownet", "clip_grad_norm"]})
-<<<<<<< HEAD
     parser.add_argument("--random_action_prob", default=0.0, type=float)
     args2config.update({"random_action_prob": ["gflownet", "random_action_prob"]})
     parser.add_argument("--comet_project", default=None, type=str)
     args2config.update({"comet_project": ["gflownet", "comet", "project"]})
-=======
->>>>>>> 6042b953
     parser.add_argument(
         "--tags_gfn", nargs="*", help="Comet.ml tags", default=[], type=str
     )
