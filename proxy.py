--- conflicted
+++ resolved
@@ -201,10 +201,7 @@
         targets = data[1]
         inputs = inputs.to(self.device)
         targets = targets.to(self.device)
-<<<<<<< HEAD
-=======
         # output = self.model(inputs.float())
->>>>>>> 0d77b573
         output = self.model(inputs)
         loss = F.mse_loss(output[:, 0], targets.float())
         return loss
@@ -305,8 +302,6 @@
     def get_loss(self, data):
         return super().get_loss(data)
 
-<<<<<<< HEAD
-=======
     def check_convergence(self):
         super().check_convergence()
 
@@ -385,7 +380,6 @@
         output = self.model(inputs, None)
         return F.mse_loss(output[:, 0], targets.float())
 
->>>>>>> 0d77b573
     def check_convergence(self):
         super().check_convergence()
 
@@ -393,87 +387,6 @@
         return super().evaluate(data)
 
 
-<<<<<<< HEAD
-class ProxyLSTM(ProxyBase):
-    def __init__(self, config, logger, init_model=False):
-        super().__init__(config, logger)
-        self.model_class = LSTM
-        self.device = config.device
-        if init_model:
-            self.init_model()
-
-    def init_model(self):
-        super().init_model()
-
-    def load_model(self, dir_name=None):
-        super().load_model(dir_name)
-
-    def converge(self, data_handler):
-        super().converge(data_handler)
-
-    def train(self, tr):
-        super().train(tr)
-
-    def test(self, te):
-        super().test(te)
-
-    def get_loss(self, data):
-        inputs = data[0]
-        targets = data[1]
-        inputLens = data[2]
-        inputs = inputs.to(self.device)
-        inputLens = inputLens.to(self.device)
-        targets = targets.to(self.device)
-        output = self.model(inputs, inputLens)
-        loss = F.mse_loss(output[:, 0], targets.float())
-        return loss
-
-    def check_convergence(self):
-        super().check_convergence()
-
-    def evaluate(self, data):
-        return super().evaluate(data)
-
-
-class ProxyTransformer(ProxyBase):
-    def __init__(self, config, logger, init_model=False):
-        super().__init__(config, logger)
-        self.model_class = Transformer
-        if init_model:
-            self.init_model()
-
-    def init_model(self):
-        super().init_model()
-
-    def load_model(self, dir_name=None):
-        super().load_model(dir_name)
-
-    def converge(self, data_handler):
-        super().converge(data_handler)
-
-    def train(self, tr):
-        super().train(tr)
-
-    def test(self, te):
-        super().test(te)
-
-    def get_loss(self, data):
-        inputs = data[0]
-        targets = data[1]
-        inputs = inputs.to(self.device)
-        targets = targets.to(self.device)
-        output = self.model(inputs, None)
-        return F.mse_loss(output[:, 0], targets.float())
-
-    def check_convergence(self):
-        super().check_convergence()
-
-    def evaluate(self, data):
-        return super().evaluate(data)
-
-
-=======
->>>>>>> 0d77b573
 """
 BuildDataset utils
 """
@@ -605,7 +518,6 @@
         self.input_classes = self.config.env.dict_size
         self.out_dim = 1
         self.transformerCall = transformerCall
-<<<<<<< HEAD
 
         if self.transformerCall == False:
             self.hidden_layers = [1024, 1024, 1024, 1024, 1024]
@@ -615,17 +527,6 @@
             self.dropout_prob = dropout_prob
 
         if self.transformerCall == False:
-=======
-
-        if self.transformerCall == False:
-            self.hidden_layers = [1024, 1024, 1024, 1024, 1024]
-            self.dropout_prob = 0.0
-        else:
-            self.hidden_layers = hidden_layers
-            self.dropout_prob = dropout_prob
-
-        if self.transformerCall == False:
->>>>>>> 0d77b573
             self.init_layer_depth = int((self.input_classes) * (self.input_max_length))
         else:
             self.init_layer_depth = in_dim
@@ -660,7 +561,6 @@
         inp[:, : inp_x.shape[1], :] = inp_x
         inputs = inp.reshape(inputs.shape[0], -1)
         return inputs
-<<<<<<< HEAD
 
 
 class LSTM(nn.Module):
@@ -721,77 +621,6 @@
         return out
 
     def preprocess(self, inputs):
-        inputs = inputs.to(torch.int64)
-        inp_x = F.one_hot(inputs, num_classes=self.input_classes + 1)[:, :, 1:].to(
-            torch.float32
-        )
-        inp = torch.zeros(inputs.shape[0], self.max_seq_length, self.input_classes)
-        inp[:, : inp_x.shape[1], :] = inp_x
-        inputs = inp
-        return inputs
-
-
-=======
-
-
-class LSTM(nn.Module):
-    def __init__(self, config):
-        super(LSTM, self).__init__()
-        act_func = "relu"
-        self.config = config
-        self.device = config.device
-        self.input_classes = self.config.env.dict_size  # number of classe
-        self.hidden_size_fc = 1024  # input size
-        self.hidden_size_lstm = 256  # input size
-        self.num_layer = 2  # hidden state
-        self.max_seq_length = self.config.env.max_len  # sequence length
-        self.num_output = 1
-        self.dropout_prob = 0.0
-        self.bidirectional = False
-
-        self.lstm = nn.LSTM(
-            input_size=self.input_classes,
-            hidden_size=self.hidden_size_lstm,
-            num_layers=self.num_layer,
-            batch_first=True,
-            dropout=self.dropout_prob,
-            bidirectional=self.bidirectional,
-        )  # lstm
-        self.fc_1 = nn.LazyLinear(self.hidden_size_fc)
-        self.dropout = nn.Dropout(self.dropout_prob)
-        self.fc = nn.Linear(
-            self.hidden_size_fc, self.num_output
-        )  # fully connected last layer
-
-        self.activation = Activation(act_func)
-
-    def forward(self, inputs, inputLens):
-        x = self.preprocess(inputs)
-        xPack = pack_padded_sequence(
-            x, inputLens, batch_first=True, enforce_sorted=False
-        )
-        h_0 = Variable(
-            torch.zeros(self.num_layer, inputs.size(0), self.hidden_size_lstm)
-        ).to(
-            self.device
-        )  # hidden state
-        c_0 = Variable(
-            torch.zeros(self.num_layer, inputs.size(0), self.hidden_size_lstm)
-        ).to(
-            self.device
-        )  # internal state
-        outputPack, (hn, cn) = self.lstm(xPack, (h_0, c_0))
-        output, outputLens = pad_packed_sequence(
-            outputPack, batch_first=True, total_length=self.max_seq_length
-        )
-        output = output.view(inputs.size(0), -1)
-        out = self.fc_1(output)  # first Dense
-        out = self.dropout(out)
-        out = self.activation(out)  # relu
-        out = self.fc(out)
-        return out
-
-    def preprocess(self, inputs):
         inp_x = F.one_hot(inputs.to(torch.int64), num_classes=self.input_classes + 1)[
             :, :, 1:
         ].to(torch.float32)
@@ -801,7 +630,6 @@
         return inputs
 
 
->>>>>>> 0d77b573
 class Transformer(nn.Module):
     def __init__(self, config):
         super(Transformer, self).__init__()
@@ -857,9 +685,5 @@
         return y
 
     def preprocess(self, inputs):
-<<<<<<< HEAD
-        inputs = inputs.to(torch.int64)
-=======
->>>>>>> 0d77b573
         inputs = torch.transpose(inputs, 1, 0)
         return inputs