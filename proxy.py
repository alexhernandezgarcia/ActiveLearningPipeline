--- conflicted
+++ resolved
@@ -201,15 +201,11 @@
         targets = data[1]
         inputs = inputs.to(self.device)
         targets = targets.to(self.device)
-<<<<<<< HEAD
-        output = self.model(inputs)
-=======
         input_lens = data[2]
         inputs = inputs.to(self.device)
         input_lens = input_lens.to(self.device)
         targets = targets.to(self.device)
         output = self.model(inputs, input_lens, targets)
->>>>>>> d446e1d3
         loss = F.mse_loss(output[:, 0], targets.float())
         return loss
 
