--- conflicted
+++ resolved
@@ -14,32 +14,20 @@
   toy_oracle: 0
 # Dataset
 dataset:
-<<<<<<< HEAD
   oracle: "nupack energy"
-=======
-  oracle: "nupack pins"
->>>>>>> 8c0d3337
   type: "toy"
   init_length: 100
   dict_size: 4
   variable_length: True
   min_length: 10
-<<<<<<< HEAD
   max_length: 40
-=======
-  max_length: 60
->>>>>>> 8c0d3337
   sample_tasks: 1
 # AL
 al:
   sample_method: "gflownet"
   query_mode: "heuristic"
   hyperparams_learning: False
-<<<<<<< HEAD
   n_iter: 5
-=======
-  n_iter: 20
->>>>>>> 8c0d3337
   query_selection: "clustering"
   minima_dist_cutoff: 0.25
   energy_uncertainty_tradeoff: 0
@@ -63,11 +51,7 @@
 # GFlowNet # model.pt
 gflownet:
   device: "cpu"
-<<<<<<< HEAD
-  model_ckpt: model.pt
-=======
   model_ckpt: !!null #model.pt
->>>>>>> 8c0d3337
   progress: 1
   opt: "adam"
   adam_beta1: 0.9
@@ -88,13 +72,10 @@
   post_annealing_time: 1000
   min_word_len: 1
   max_word_len: 1
-<<<<<<< HEAD
-=======
   comet:
     project: aptamer-al-mk
     tags:
       - testing
->>>>>>> 8c0d3337
   early_stopping: 0.1
   ema_alpha: 0.5
   learning_rate: 0.0001
@@ -102,35 +83,20 @@
   reward_beta_init: 1
   reward_beta_mult: 1.25
   reward_beta_period: 100
-<<<<<<< HEAD
-  reward_max: 50000
-=======
   reward_max: 10000
->>>>>>> 8c0d3337
 # Proxy model
 proxy:
   model_type: "mlp"
   training_parallelism: False
-<<<<<<< HEAD
-  ensemble_size: 2
-  width: 64
-  n_layers: 2
-=======
   ensemble_size: 5
   width: 256
   n_layers: 4
->>>>>>> 8c0d3337
   mbsize: 10
   max_epochs: 200
   shuffle_dataset: True
 # MCMC
 mcmc:
-<<<<<<< HEAD
-  sampling_time: 1000
-  num_samplers: 5
-=======
   sampling_time: 2000
   num_samplers: 10
->>>>>>> 8c0d3337
   stun_min_gamma: -3
   stun_max_gamma: 1