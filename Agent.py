# This code is the modified version of code from
# ksenia-konyushkova/intelligent_annotation_dialogs/exp1_IAD_RL.ipynb

from scipy.sparse.construct import rand
from RLmodels import QueryNetworkDQN, ParameterUpdateDQN
import numpy as np
import os
import random
import torch
import math
import torch.functional as F
from utils import *
from replay_buffer import QuerySelectionReplayMemory, ParameterUpdateReplayMemory
from oracle import Oracle


class DQN:
    """The DQN class that learns a RL policy.


    Attributes:
        policy_net: An object of class QueryNetworkDQN that is used for q-value prediction
        target_net: An object of class QueryNetworkDQN that is a lagging copy of estimator

    """

    def __init__(self, config):
        """Inits the DQN object.

        Args:
            experiment_dir: A string with parth to the folder where to save the agent and training data.
            lr: A float with a learning rate for Adam optimiser.
            batch_size: An integer indicating the size of a batch to be sampled from replay buffer for estimator update.
            target_copy_factor: A float used for updates of target_estimator,
                with a rule (1-target_copy_factor)*target_estimator weights
                + target_copy_factor*estimator

        """

        torch.manual_seed(config.seeds.model)
        self.config = config
        self.exp_name = 'learned_'
        self.load = False if config.querier.model_ckpt is None else True
        self.action_state_length = 5 # [energy, variance, 3 distance metrics]
        self.singleton_state_variables = 5 # [test loss, test std, n proxy models, cluster cutoff and elapsed time]
        self.state_dataset_size = int(config.querier.model_state_size * self.action_state_length + self.singleton_state_variables) # This depends on size of dataset V
        self.model_state_latent_dimension = config.querier.latent_space_width # latent dim of model state
        self.device = config.device
        self.epsilon = 0.1

        # Magic Hyperparameters for Greedy Sampling in Action Selection
        self.EPS_START = 0.9
        self.EPS_END = 0.05
        self.EPS_DECAY = 10
        self.rl_pool = 100  # Size of Unlabelled Dataset aka Number of actions

        self.optimizer_param = {
            "opt_choice": config.querier.opt,
            "momentum": config.querier.momentum,
            "ckpt_path": "./ckpts/",
            "exp_name_toload": config.querier.model_ckpt,
            "exp_name": self.exp_name,
            "snapshot": 0,
            "load_opt": self.load,
        }

        self.opt_choice = self.optimizer_param["opt_choice"]
        self.momentum = self.optimizer_param["momentum"]
        if self.load:
            self._load_models()
        else:
            self._create_models()

        self._create_and_load_optimizer(**self.optimizer_param)

    def _load_models(self):
        """Load Policy model weights. Needs to know episode and exp_name.
        """
        # TODO write loader
        # TODO write saver
        if os.path.exists("ckpts/" + exp_name):  # reload model
            policy_checkpoint = torch.load(f"ckpts/policy_{episode}")
            target_checkpoint = torch.load(f"ckpts/target_{episode}")

        self.model.load_state_dict(policy_checkpoint["model_state_dict"])
        self.model.load_state_dict(target_checkpoint["model_state_dict"])

    def save_models(self, episode):
        torch.save(
            {
                "model_state_dict": self.policy_net.state_dict(),
                "optimizer_state_dict": self.optimizer.state_dict(),
            },
            f"ckpts/policy_{episode}",
        )
        torch.save({"model_state_dict": self.target.state_dict()}, f"ckpts/target_{episode}")

    def count_parameters(
        net: torch.nn.Module,
    ) -> int:  # TODO - delete - MK didn't work for whatever reason
        model_parameters = filter(lambda p: p.requires_grad, net.parameters())
        params = sum([np.prod(p.size()) for p in model_parameters])
        return params

    def _create_and_load_optimizer(
        self,
        opt_choice,
        momentum,
        ckpt_path,
        exp_name_toload,
        exp_name,
        snapshot,
        load_opt,
        wd=0.001,
        lr_dqn=0.0001,
    ):
        opt_kwargs = {"lr": lr_dqn, "weight_decay": wd, "momentum": momentum}

        if opt_choice == "SGD":
            self.optimizer = torch.optim.SGD(
                params=filter(lambda p: p.requires_grad, self.policy_net.parameters()), **opt_kwargs
            )
        elif opt_choice == "RMSprop":
            self.optimizer = torch.optim.RMSprop(
                params=filter(lambda p: p.requires_grad, self.policy_net.parameters()), lr=lr_dqn
            )

        name = exp_name_toload if load_opt and len(exp_name_toload) > 0 else exp_name
        opt_policy_path = os.path.join(ckpt_path, name, "opt_policy_" + str(snapshot))

        if load_opt:
            print("(Opt load) Loading policy optimizer")
            self.optimizer.load_state_dict(torch.load(opt_policy_path))

        print("Policy optimizer created")

    def updateModelState(self, model_state, model):
        """
        update the model state and store it for later sampling
        :param model_state:
        :return:
        """
        model_state_dict = model_state

        # things to put into the model state
        # test loss and standard deviation between models
        self.model_state = torch.stack(
            (
                torch.tensor(model_state_dict["test loss"]),
                torch.tensor(model_state_dict["test std"]),
            )
        )

        # sample energies
        self.model_state = torch.cat(
            (self.model_state, torch.tensor(model_state_dict["best cluster energies"]))
        )

        # sample uncertainties
        self.model_state = torch.cat(
            (self.model_state, torch.Tensor(model_state_dict["best cluster deviations"]))
        )

        # internal dist, dataset dist, random set dist
        self.model_state = torch.cat(
            (self.model_state, torch.tensor(model_state_dict["best clusters internal diff"]))
        )
        self.model_state = torch.cat(
            (self.model_state, torch.tensor(model_state_dict["best clusters dataset diff"]))
        )
        self.model_state = torch.cat(
            (self.model_state, torch.tensor(model_state_dict["best clusters random set diff"]))
        )

        # n proxy models,         # clustering cutoff,         # progress fraction
        singletons = torch.stack(
            (
                torch.tensor(model_state_dict["n proxy models"]),
                torch.tensor(model_state_dict["clustering cutoff"]),
                torch.tensor(model_state_dict["iter"] / model_state_dict["budget"]),
            )
        )

        self.model_state = torch.cat((self.model_state, singletons))
        self.model_state = self.model_state.to(self.device)

        self.proxyModel = model  # this should already be on correct device - passed directly from the main program

        # get data to compute distances
        # model state samples
        self.modelStateSamples = model_state_dict["best cluster samples"]
        # training dataset
        self.trainingSamples = np.load('datasets/' + self.config.dataset.oracle + '.npy', allow_pickle=True).item()
        self.trainingSamples = self.trainingSamples['samples']
        # large random sample
        numSamples = min(int(1e4), self.config.dataset.dict_size ** self.config.dataset.max_length // 100) # either 1e4, or 1% of the sample space, whichever is smaller
        dataoracle = Oracle(self.config)
        self.randomSamples = dataoracle.initializeDataset(save=False, returnData=True, customSize=numSamples) # get large random dataset
        self.randomSamples = self.randomSamples['samples']


    def evaluate(self, sample, output="Average"):  # just evaluate the proxy
        return self.proxyModel.evaluate(sample, output=output)

class QuerySelectionAgent(DQN):
    def __init__(self, config):
        super().__init__(config)
        self.memory = QuerySelectionReplayMemory(self.config.buffer_size)

    def _create_models(self):
        """Creates the Online and Target DQNs

        """
        # Query network (and target network for DQN)
        # TODO add model state single variables to DQN net
        self.policy_net = QueryNetworkDQN(
            model_state_length=self.state_dataset_size,
            action_state_length=self.action_state_length,
            model_state_latent_dimension=self.model_state_latent_dimension,
            bias_average=1,  # TODO Figure out the query network bias trick from 2018 paper.
        ).to(self.device)
        self.target_net = QueryNetworkDQN(
            model_state_length=self.state_dataset_size,
            action_state_length=self.action_state_length,
            model_state_latent_dimension=self.model_state_latent_dimension,
            bias_average=1,  # TODO Figure out the query network bias trick from 2018 paper. #MK what are we biasing
        ).to(self.device)

        printRecord("Policy network has " + str(get_n_params(self.policy_net)) + " parameters.")

        # print("DQN Models created!")

    def evaluateQ(
        self, sample: np.array,
    ):
        """ get the q-value for a particular sample, given its 'action state'

        :param model_state: (torch.Variable) Torch tensor containing the model state representation.
        :param action_state: (torch.Variable) Torch tensor containing the action state representations.
        :param steps_done: (int) Number of aptamers labeled so far.
        :param test: (bool) Whether we are testing the DQN or training it. Disables greedy-epsilon when True.

        :return: Action (index of Sequence to Label)
        """
        action_state = self.getActionState(sample)

        self.policy_net.eval()
        with torch.no_grad():
            q_val = self.policy_net(action_state)

        return q_val


    def train(self, memory_batch, BATCH_SIZE=32, GAMMA=0.999, dqn_epochs=1):
        """Train a q-function estimator on a minibatch.

        Train estimator on minibatch, partially copy
        optimised parameters to target_estimator.
        We use double DQN that means that estimator is
        used to select the best action, but target_estimator
        predicts the q-value.

        :(ReplayMemory) memory: Experience replay buffer
        :param Transition: definition of the experience replay tuple
        :param BATCH_SIZE: (int) Batch size to sample from the experience replay
        :param GAMMA: (float) Discount factor
        :param dqn_epochs: (int) Number of epochs to train the DQN
        """
        # Code adapted from https://pytorch.org/tutorials/intermediate/reinforcement_q_learning.html
        if len(memory_batch) < BATCH_SIZE:
            return
        print("Optimize model...")
        print(len(memory_batch))
        self.policy_net.train()
        loss_item = 0
        for ep in range(dqn_epochs):
            self.optimizer.zero_grad()
            transitions = memory_batch.sample(BATCH_SIZE)
            for transition in transitions:
                # Get Target q-value function value for the action at s_t+1
                # that yields the highest discounted return
                with torch.no_grad():
                    # Get Q-values for every action
                    q_val_ = [
                        self.target_net(
                            transition.next_model_state.detach(), action_i_state.detach()
                        )
                        for action_i_state in transition.next_action_state
                    ]

                    action_i = torch.argmax(torch.stack(q_val_))

                max_next_q_value = self.policy_net(
                    transition.next_model_state.detach(),
                    transition.next_action_state[action_i].detach(),
                )

                # Get Predicted Q-values at s_t
                online_q_values = self.policy_net(
                    transition.model_state.detach(), transition.action_state[action_taken].detach()
                )
                # Compute the Target Q values (No future return if terminal).
                # Use Bellman Equation which essentially states that sum of r_t+1 and the max_q_value at time t+1
                # is the target/expected value of the Q-function at time t.
                target_q_values = (
                    (max_next_q_value * GAMMA) + transition.reward
                    if transition.terminal
                    else transition.reward
                )

                # Compute MSE loss Comparing Q(s) obtained from Online Policy to
                # target Q value (Q'(s)) obtained from Target Network + Bellman Equation
                loss = F.mse_loss(online_q_values, target_q_values)
                loss_item += loss.item()
                loss.backward()
            self.optimizer.step()

            del loss
            del transitions


class ParameterUpdateAgent(DQN):
    def __init__(self, config):
        super().__init__(config)
        self.memory = ParameterUpdateReplayMemory(self.config.al.buffer_size)

    def _create_models(self):
        """Creates the Online and Target DQNs

        """
        # Query network (and target network for DQN)
        self.policy_net = ParameterUpdateDQN(
            model_state_length=self.state_dataset_size,
            model_state_latent_dimension=self.model_state_latent_dimension,
            bias_average=1,  # TODO Figure out the query network bias trick from 2018 paper.
        ).to(self.device)
        self.target_net = ParameterUpdateDQN(
            model_state_length=self.state_dataset_size,
            model_state_latent_dimension=self.model_state_latent_dimension,
            bias_average=1,  # TODO Figure out the query network bias trick from 2018 paper. #MK what are we biasing
        ).to(self.device)

        printRecord("Policy network has " + str(get_n_params(self.policy_net)) + " parameters.")

        # print("DQN Models created!")

    #TODO sample within train funciton self.memory_buffer.sample(self.config.q_batch_size)
    def train(self, BATCH_SIZE=32, GAMMA=0.999, dqn_epochs=1):
        """Train a q-function estimator on a minibatch.

        Train estimator on minibatch, partially copy
        optimised parameters to target_estimator.
        We use double DQN that means that estimator is
        used to select the best action, but target_estimator
        predicts the q-value.

        :(ReplayMemory) memory: Experience replay buffer
        :param Transition: definition of the experience replay tuple
        :param BATCH_SIZE: (int) Batch size to sample from the experience replay
        :param GAMMA: (float) Discount factor
        :param dqn_epochs: (int) Number of epochs to train the DQN
        """
        # Code adapted from https://pytorch.org/tutorials/intermediate/reinforcement_q_learning.html
        memory_batch = self.memory.sample(self.config.al.q_batch_size)
        if len(memory_batch) < BATCH_SIZE:
            return
        print("Optimize model...")
        print(len(memory_batch))
        self.policy_net.train()
        loss_item = 0
        for ep in range(dqn_epochs):
            self.optimizer.zero_grad()
            transitions = memory_batch.sample(BATCH_SIZE)
            for transition in transitions:
                # Get Target q-value function value for the action at s_t+1
                # that yields the highest discounted return
                with torch.no_grad():
                    # Get Q-values for every action
                    q_val_ = self.target_net(transition.next_model_state.detach())

                    action_i = torch.argmax(q_val_)

                max_next_q_value = self.policy_net(transition.next_model_state.detach())[action_i]

                # Get Predicted Q-values at s_t
                online_q_value = self.policy_net(transition.model_state.detach())[
                    transition.action
                ]
                # Compute the Target Q values (No future return if terminal).
                # Use Bellman Equation which essentially states that sum of r_t+1 and the max_q_value at time t+1
                # is the target/expected value of the Q-function at time t.
                target_q_value = (
                    (max_next_q_value * GAMMA) + transition.reward
                    if transition.terminal
                    else transition.reward
                )

                # Compute MSE loss Comparing Q(s) obtained from Online Policy to
                # target Q value (Q'(s)) obtained from Target Network + Bellman Equation
                loss = F.mse_loss(online_q_value, target_q_value)
                loss_item += loss.item()
                loss.backward()
            self.optimizer.step()

            del loss
<<<<<<< HEAD
            del transitions

    def evaluateQ(self):
        """ get the q-value for a particular sample, given its 'action state'

        :param model_state: (torch.Variable) Torch tensor containing the model state representation.
        :param steps_done: (int) Number of aptamers labeled so far.
        :param test: (bool) Whether we are testing the DQN or training it. Disables greedy-epsilon when True.

        :return: Action (index of Sequence to Label)
        """

        self.policy_net.eval()
        with torch.no_grad():
            q_val = self.policy_net(self.model_state)

        return q_val

    def getAction(self):
        action = np.zeros(self.model_state_latent_dimension)
        if random.random() > self.epsilon:
            q_values = self.evaluateQ()
            action_id = torch.argmax(q_values)

        else:
            action_id = int(random.random() * self.model_state_latent_dimension)

        action[action_id] = 1
        return action

    def push_to_buffer(
        self, model_state, action, next_model_state, reward, terminal
    ):
        """Saves a transition."""
        self.memory.push(model_state, action, next_model_state, reward, terminal)
=======
            del transitions
>>>>>>> 9583cc72
<|MERGE_RESOLUTION|>--- conflicted
+++ resolved
@@ -403,7 +403,6 @@
             self.optimizer.step()
 
             del loss
-<<<<<<< HEAD
             del transitions
 
     def evaluateQ(self):
@@ -439,6 +438,3 @@
     ):
         """Saves a transition."""
         self.memory.push(model_state, action, next_model_state, reward, terminal)
-=======
-            del transitions
->>>>>>> 9583cc72
